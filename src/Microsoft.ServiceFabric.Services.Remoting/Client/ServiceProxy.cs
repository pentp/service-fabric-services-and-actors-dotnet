--- conflicted
+++ resolved
@@ -35,18 +35,8 @@
         private V2.Client.ServiceRemotingPartitionClient partitionClientV2;
 
         /// <summary>
-        /// Gets the interface type that is being remoted.
+        /// The interface type that is being remoted.
         /// </summary>
-<<<<<<< HEAD
-        /// <value>The service interface type.</value>
-        public Type ServiceInterfaceType
-        {
-            get { return this.proxyGeneratorWith.ProxyInterfaceType; }
-        }
-
-        /// <summary>
-        /// Gets the service partition client used to send requests to the service.
-=======
         /// <value>Service interface type</value>
 
         public Type ServiceInterfaceType { get; private set; }
@@ -57,9 +47,8 @@
 
         /// <summary>
         /// The V1 Service partition client used to send requests to the service.
->>>>>>> 5bda86c8
         /// </summary>
-        /// <value>The ServicePartitionClient used by the ServiceProxy.</value>
+        /// <value>ServicePartitionClient used by the ServiceProxy</value>
         public IServiceRemotingPartitionClient ServicePartitionClient
         {
             get { return this.partitionClient; }
@@ -79,9 +68,9 @@
         /// <summary>
         /// Creates a proxy to communicate to the specified service using the remoted interface TServiceInterface that 
         /// the service implements.
-        /// <typeparam name="TServiceInterface">The interface that is being remoted.</typeparam>
-        /// <param name="serviceUri">The Uri of the Service.</param>
-        /// <param name="partitionKey">The Partition key that determines which service partition is responsible for handling requests from this service proxy.</param>
+        /// <typeparam name="TServiceInterface">Interface that is being remoted</typeparam>
+        /// <param name="serviceUri">Uri of the Service.</param>
+        /// <param name="partitionKey">The Partition key that determines which service partition is responsible for handling requests from this service proxy</param>
         /// <param name="targetReplicaSelector">Determines which replica or instance of the service partition the client should connect to.</param>
         /// <param name="listenerName">This parameter is Optional if the service has a single communication listener. The endpoints from the service
         /// are of the form {"Endpoints":{"Listener1":"Endpoint1","Listener2":"Endpoint2" ...}}. When the service exposes multiple endpoints, this parameter
@@ -123,7 +112,7 @@
 
         internal override object GetResponseMessageBodyValue(object responseMessageBody)
         {
-            return ((ServiceRemotingMessageBody) responseMessageBody).Value;
+            return ((ServiceRemotingMessageBody)responseMessageBody).Value;
         }
 
         internal override object CreateRequestMessageBody(object requestMessageBodyValue)
@@ -135,9 +124,9 @@
         }
 
         internal override Task<byte[]> InvokeAsync(
-            int interfaceId, 
-            int methodId, 
-            byte[] requestMsgBodyBytes, 
+            int interfaceId,
+            int methodId,
+            byte[] requestMsgBodyBytes,
             CancellationToken cancellationToken)
         {
             var headers = new ServiceRemotingMessageHeaders()
